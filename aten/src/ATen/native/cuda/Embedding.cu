--- conflicted
+++ resolved
@@ -5,13 +5,6 @@
 #include <c10/util/Exception.h>
 #include <c10/macros/Macros.h>
 
-<<<<<<< HEAD
-#include <THC/THCDeviceUtils.cuh>
-#include <THC/THCTensorMathReduce.cuh>
-#include <THC/THCReduceApplyUtils.cuh>
-
-=======
->>>>>>> fccaa4a3
 #include <ATen/cuda/cub.cuh>
 
 #include <ATen/native/cuda/EmbeddingBackwardKernel.cuh>
@@ -227,11 +220,7 @@
 template<typename index_t>
 void embedding_dense_backward_cuda_scan(Tensor &sorted_indices, Tensor &count);
 
-<<<<<<< HEAD
-Tensor embedding_dense_backward_cuda(const Tensor & grad_, const Tensor & indices,
-=======
 Tensor embedding_dense_backward_cuda(const Tensor & grad_, const Tensor & indices_,
->>>>>>> fccaa4a3
                                int64_t num_weights, int64_t padding_idx,
                                bool scale_grad_by_freq) {
   auto grad_arg = TensorArg(grad_, "grad", 1);
@@ -286,11 +275,7 @@
     cuda::cub::sort_pairs(
       indices.data_ptr<index_t>(), sorted_indices.data_ptr<index_t>(),
       range.data_ptr<index_t>(), orig_indices.data_ptr<index_t>(),
-<<<<<<< HEAD
-      num_indices, false, 0, nbits);
-=======
       num_indices, false/*, 0, nbits*/);
->>>>>>> fccaa4a3
 
     if (scale_grad_by_freq) {
       count = at::empty_like(indices, LEGACY_CONTIGUOUS_MEMORY_FORMAT);
@@ -325,17 +310,12 @@
       num_indices
     );
 
-<<<<<<< HEAD
-    dim3 grid = num_unique_indices.item<int64_t>();
-    dim3 block = 128;
-=======
     constexpr int num_threads = 128;
     static_assert(num_threads % C10_WARP_SIZE == 0 &&
                   num_threads <= cuda_utils::kCUDABlockReduceMaxThreads,
                   "BlockReduceSum requires all warps be active");
     dim3 grid = num_unique_indices.item<int64_t>();
     dim3 block = num_threads;
->>>>>>> fccaa4a3
     int dim = self.stride(0);
 
     AT_DISPATCH_FLOATING_TYPES_AND2(at::ScalarType::Half, at::ScalarType::BFloat16, self.scalar_type(), "embedding_renorm_cuda_", [&] {
