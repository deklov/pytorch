#include <ATen/native/nested/NestedTensorMath.h>

#include <ATen/ATen.h>
#include <ATen/AccumulateType.h>
#include <ATen/NamedTensorUtils.h>
#include <ATen/WrapDimUtils.h>
#include <ATen/core/op_registration/op_registration.h>
#include <ATen/native/layer_norm.h>
#include <ATen/NestedTensorImpl.h>
#include <c10/core/DispatchKey.h>
#include <ATen/native/nested/NestedTensorMath.h>

namespace at {
namespace native {

<<<<<<< HEAD
=======
// See Note [nested tensor matmul] in NestedTensorMath.cpp
std::tuple<Tensor, Tensor> matmul_backward_nested(
    const Tensor& grad,
    const Tensor& self,
    const Tensor& other,
    std::array<bool, 2> grad_input_mask) {
  if (!grad.defined()) {
    return std::make_tuple(Tensor(), Tensor());
  }
  Tensor grad_self, grad_other;
  if (grad_input_mask[0]) {
    grad_self = at::matmul(grad, other.transpose(-1, -2));
  }
  if (grad_input_mask[1]) {
    grad_other = at::matmul(self.transpose(-1, -2), grad);
  }
  return std::make_tuple(grad_self, grad_other);
}

>>>>>>> badbdb03
std::tuple<Tensor, Tensor, Tensor> nested_linear_backward(
    const Tensor& input,
    const Tensor& grad_output,
    const Tensor& weight,
    std::array<bool, 3> output_mask) {
  if (!grad_output.defined()) {
    return std::tuple<Tensor, Tensor, Tensor>{Tensor(), Tensor(), Tensor()};
  }
  Tensor grad_input, grad_weight, grad_bias;
  auto* nt_grad_output = get_nested_tensor_impl(grad_output);
  auto* nt_input = get_nested_tensor_impl(input);
  TORCH_INTERNAL_ASSERT(nt_grad_output != nullptr);
  TORCH_INTERNAL_ASSERT(nt_input != nullptr);
  TORCH_CHECK(nested_tensor_impl_is_contiguous(nt_grad_output));
  auto grad_ouput_buffer = nt_grad_output->get_buffer();
  auto input_buffer = nt_input->get_buffer();

  auto reshaped_grad = grad_ouput_buffer.reshape({-1, weight.size(0)});

  if (output_mask[0]) {
    auto grad_input_buffer = at::mm(reshaped_grad, weight).view({-1});
    auto grad_input_nt_size = nt_input->get_nested_size_tensor().clone();
    grad_input = wrap_buffer(grad_input_buffer, grad_input_nt_size);
  }
  if (output_mask[1]) {
    grad_weight =
        at::mm(reshaped_grad.t(), input_buffer.reshape({-1, weight.size(1)}));
  }
  if (output_mask[2]) {
    grad_bias = reshaped_grad.sum(0);
  }
  return std::tuple<Tensor, Tensor, Tensor>{grad_input, grad_weight, grad_bias};
}

Tensor nested_softmax_backward(
    const Tensor& grad,
    const Tensor& output,
    int64_t dim,
    ScalarType input_dtype) {
  TORCH_INTERNAL_ASSERT(grad.is_nested(), "Should be nested grad")
  TORCH_INTERNAL_ASSERT(output.is_nested(), "Should be nested output")

  auto output_ptr = get_nested_tensor_impl(output);
  auto grad_ptr = get_nested_tensor_impl(grad);
  int64_t ntensors = output_ptr->size(0);
  if (ntensors == 0) {
    return grad.clone();
  }
  int64_t positive_dim = at::maybe_wrap_dim(dim, output_ptr->dim());

  //  Get the info about the output
  const Tensor &output_buffer = output_ptr->get_buffer(),
               &output_sizemat = output_ptr->get_nested_size_tensor();

  //  Get the info about the grad
  const Tensor &grad_sizemat = grad_ptr->get_nested_size_tensor();

  TORCH_INTERNAL_ASSERT(output_sizemat.equal(grad_sizemat));
  Tensor grad_output =
      wrap_buffer(at::empty_like(output_buffer), output_sizemat.clone());

  // Unbind nt into individual tensor slices for calculating the derivative
  std::vector<Tensor> grad_output_unbind{grad_output.unbind()},
      grad_unbind{grad.unbind()}, output_unbind{output.unbind()};

  for(const auto i: c10::irange(ntensors)) {
    at::_softmax_backward_data_out(
        grad_output_unbind[i],
        grad_unbind[i],
        output_unbind[i],
        positive_dim - 1,
        input_dtype);
  }
  return grad_output;

}

// Rudimentary sum backward assuming the conditions in #82387
Tensor _nested_sum_backward_cpu(
  const Tensor& grad,
  const Tensor& nested_self,
  OptionalIntArrayRef opt_dims,
  bool keepdim) {
  auto nt_self = get_nested_tensor_impl(nested_self);
  auto nt_grad = get_nested_tensor_impl(grad);
  const Tensor& grad_buffer = nt_grad->get_buffer();
  const Tensor& self_buffer = nt_self->get_buffer();
  auto grad_sizes = nt_grad->get_nested_size_tensor();
  auto self_sizes = nt_self->get_nested_size_tensor();
  int64_t ntensors = nt_self->size(0);
  const Tensor& self_grad_buffer = self_buffer.new_empty(self_buffer.sizes());

  auto num_segments = at::prod(grad_sizes, -1);
  auto segment_lengths = self_sizes.select(1, -1);

  // This logic assumes for now that
  // (1) all the gradient nested tensors are contiguous
  // (2) the gradient nested tensors are stored contiguously in the buffer
  AT_DISPATCH_ALL_TYPES_AND2(
    ScalarType::Half, ScalarType::BFloat16, self_grad_buffer.scalar_type(), "nested_sum_dim_cpu", [&]() {
    auto* self_grad_data = self_grad_buffer.data_ptr<scalar_t>();
    const auto* output_grad_data = grad_buffer.data_ptr<scalar_t>();
    int64_t out_idx = 0, in_idx = 0;
    for (const auto i : c10::irange(ntensors)) {
      int64_t segments = num_segments[i].item<int64_t>();
      int64_t segment_length = segment_lengths[i].item<int64_t>();
      for (auto j = 0; j < segments; j++) {
        scalar_t output_grad = output_grad_data[out_idx];
        for (auto k = 0; k < segment_length; k++) {
          self_grad_data[in_idx] = output_grad;
          in_idx += 1;
        }
        out_idx += 1;
      }
    }
  });

  return wrap_buffer(self_grad_buffer, self_sizes);

}

} // namespace native
} // namespace at<|MERGE_RESOLUTION|>--- conflicted
+++ resolved
@@ -13,8 +13,6 @@
 namespace at {
 namespace native {
 
-<<<<<<< HEAD
-=======
 // See Note [nested tensor matmul] in NestedTensorMath.cpp
 std::tuple<Tensor, Tensor> matmul_backward_nested(
     const Tensor& grad,
@@ -34,7 +32,6 @@
   return std::make_tuple(grad_self, grad_other);
 }
 
->>>>>>> badbdb03
 std::tuple<Tensor, Tensor, Tensor> nested_linear_backward(
     const Tensor& input,
     const Tensor& grad_output,
