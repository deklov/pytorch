--- conflicted
+++ resolved
@@ -676,9 +676,6 @@
       return torch.argmin(a, dim, True).clone()
 )JIT";
 
-<<<<<<< HEAD
-const auto getitem_tensor_script = R"JIT(
-=======
 const auto softmax_script = R"JIT(
   def forward(self, a: Tensor, dim: int):
       return torch.softmax(a, dim).clone()
@@ -690,34 +687,23 @@
 )JIT";
 
 const auto getitem_dict_tensor_script = R"JIT(
->>>>>>> fccaa4a3
   def forward(self, key: Tensor):
       d = {key: 1}
       return d[key]
 )JIT";
 
-<<<<<<< HEAD
-const auto getitem_int_script = R"JIT(
-=======
 const auto getitem_dict_int_script = R"JIT(
->>>>>>> fccaa4a3
   def forward(self, key: int):
       d = {key: 1}
       return d[key]
 )JIT";
 
-<<<<<<< HEAD
-const auto getitem_str_script = R"JIT(
-=======
 const auto getitem_dict_str_script = R"JIT(
->>>>>>> fccaa4a3
   def forward(self, key: str):
       d = {key: 1}
       return d[key]
 )JIT";
 
-<<<<<<< HEAD
-=======
 const auto getitem_list_int_script = R"JIT(
   def forward(self, idx: int):
       lst = [1, 2, 3]
@@ -730,7 +716,6 @@
       return lst[idx]
 )JIT";
 
->>>>>>> fccaa4a3
 const auto transpose_script = R"JIT(
   def forward(self, a: Tensor, dim1: int, dim2: int):
       return torch.transpose(a, dim1, dim2).clone()
@@ -761,8 +746,6 @@
   def forward(self, tup: Tuple[Tensor, Tensor, Tensor]):
       a, b, c = tup
       return (a, b, c)
-<<<<<<< HEAD
-=======
 )JIT";
 
 const auto append_int_script = R"JIT(
@@ -888,5 +871,4 @@
       c, d = input_1
       res = a * c + b * d + x
       return res.clone()
->>>>>>> fccaa4a3
 )JIT";