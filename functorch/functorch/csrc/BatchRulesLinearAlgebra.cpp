--- conflicted
+++ resolved
@@ -351,7 +351,6 @@
   return std::make_tuple(linalg_cross(self_, other_, dim_), 0);
 }
 
-<<<<<<< HEAD
 c10::optional<int64_t> batch_dim_if_not_empty(const Tensor& t) {
   if (t.dim() == 1 && t.size(0) == 0) {
     return c10::optional<int64_t>();
@@ -362,11 +361,11 @@
 fourOutputs linalg_lstsq_batch_rule(
     const Tensor& self, c10::optional<int64_t> self_bdim, const Tensor& b, c10::optional<int64_t> b_bdim,
     c10::optional<double> rcond, c10::optional<c10::string_view> driver) {
-  TORCH_CHECK(!self_bdim.has_value() || self.dim() > 2, "torch.linalg.lstsq: input must have at least 2 dimensions.");
-  TORCH_CHECK(!b_bdim.has_value() || b.dim() > 1, "torch.linalg.lstsq: other must have at least 1 dimension.");
+  TORCH_CHECK(rankWithoutBatchDim(self, self_bdim) > 2, "torch.linalg.lstsq: input must have at least 2 dimensions.");
+  TORCH_CHECK(rankWithoutBatchDim(b, b_bdim) > 1, "torch.linalg.lstsq: other must have at least 1 dimension.");
 
   const auto batch_size = get_bdim_size2(self, self_bdim, b, b_bdim);
-  const auto tensor_other = _binary_pointwise_helper(self, self_bdim, b, b_bdim, false);
+  const auto tensor_other = _binary_pointwise_helper(self, self_bdim, b, b_bdim, /*do_type_promotion=*/false);
   const auto self_ = ensure_has_bdim(std::get<0>(tensor_other), self_bdim.has_value(), batch_size);
   const auto b_ = ensure_has_bdim(std::get<1>(tensor_other), b_bdim.has_value(), batch_size);
 
@@ -403,8 +402,6 @@
   return std::make_tuple(at::linalg_matrix_rank(input_, atol_, rtol_, hermitian), 0);
 }
 
-=======
->>>>>>> 00cb1845
 #define LINALG_CHECK_MATRIX_UNARY_BATCH_RULE(fn, num_out) SINGLE_ARG(\
   LinalgCheckMatrixUnaryRuleHelper<\
     func_string_##fn,\
@@ -518,10 +515,7 @@
   VMAP_SUPPORT(linalg_matrix_exp, matrix_exp_batch_rule);
   VMAP_SUPPORT(_linalg_solve_ex, solve_ex_batch_rule);
   VMAP_SUPPORT(linalg_cross, cross_batch_rule);
-<<<<<<< HEAD
   VMAP_SUPPORT2(linalg_matrix_rank, atol_rtol_tensor, matrix_rank_batch_rule);
-=======
->>>>>>> 00cb1845
 
   VMAP_SUPPORT(_linalg_check_errors, _linalg_check_errors_batch_rule);
 }
