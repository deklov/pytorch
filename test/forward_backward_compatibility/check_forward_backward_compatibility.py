--- conflicted
+++ resolved
@@ -120,13 +120,10 @@
     ("aten::nanmean.out", datetime.date(2022, 8, 30)),
     ("aten::nansum", datetime.date(2022, 8, 30)),
     ("aten::nansum.out", datetime.date(2022, 8, 30)),
-<<<<<<< HEAD
     # nested tensor temporary auxiliary ops
     ("aten::_reshape_nested", datetime.date(9999, 1, 1)),
     ("aten::_reshape_nested_backward", datetime.date(9999, 1, 1)),
-=======
     ("aten::sum.SymInt", datetime.date(2022, 11, 30)),
->>>>>>> badbdb03
     # TODO: FIXME: prims shouldn't be checked
     ("prims::.*", datetime.date(9999, 1, 1)),
 ]
