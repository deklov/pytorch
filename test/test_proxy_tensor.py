# Owner(s): ["module: ProxyTensor"]

from torch.testing._internal.common_utils import TestCase, run_tests
import torch
import unittest
import warnings
import torch.nn.utils._stateless as stateless
import operator
from collections.abc import Iterable
from torch.testing._internal.common_device_type import instantiate_device_type_tests
from torch.testing._internal.common_methods_invocations import DecorateInfo
from torch.testing._internal.common_methods_invocations import op_db, wrapper_set_seed
from torch._subclasses.fake_tensor import DynamicOutputShapeException

from torch._decomp import decomposition_table
from torch.testing._internal.common_device_type import ops
from torch._C import _disabled_torch_function_impl
from torch.fx.experimental.proxy_tensor import make_fx, DecompositionInterpreter, get_isolated_graphmodule, has_proxy
from torch.utils._pytree import tree_map
from torch import nn
import re

import types
import functools

aten = torch.ops.aten

try:
    import sympy  # noqa: F401
    HAS_SYMPY = True
except ImportError:
    HAS_SYMPY = False
skipIfNoSympy = unittest.skipIf(not HAS_SYMPY, "no sympy")
HAS_CUDA = torch.cuda.is_available()


def process_failures():
    """
    Takes file containing failures like

    FAILED test/test_proxy_tensor.py::TestProxyTensorOpInfoCPU::test_make_fx_symbolic_exhaustive___getitem___cpu_float32 - RuntimeError: aten.size.default - couldn't find symbolic meta function/decomposition  # noqa: B950

    and processes them into a list of opinfo xfails
    """
    f = open('pytest_failures')
    failures = f.readlines()
    failures = [i.strip() for i in failures]

    def process_failure_string(s, matcher):
        out = re.search(matcher, s)
        return out.groups()

    SYMBOLIC_TRACE_MATCH = r'exhaustive_(.*)_cpu.*: (.*)'
    failures = [process_failure_string(s, SYMBOLIC_TRACE_MATCH) for s in failures]

    def create_normalized_name(op):
        if op.variant_test_name == '':
            s = op.name
        else:
            s = f"{op.name}.{op.variant_test_name}"
        return s.replace('.', '_')

    remap_opinfo = {create_normalized_name(op): (op.name, op.variant_test_name) for op in op_db}

    print("symbolic_tensor_failures = {")
    for failure, reason in failures:
        print(f"    xfail{remap_opinfo[failure]},  # {reason}")
    print("}")


def copy_func(f):
    """Based on http://stackoverflow.com/a/6528148/190597 (Glenn Maynard)"""
    g = types.FunctionType(f.__code__, f.__globals__, name=f.__name__,
                           argdefs=f.__defaults__,
                           closure=f.__closure__)
    g = functools.update_wrapper(g, f)
    g.__kwdefaults__ = f.__kwdefaults__
    return g


# Copied from functorch
def xfail(op_name, variant_name='', *, device_type=None, dtypes=None):
    return (op_name, variant_name, device_type, dtypes, True)


def skip(op_name, variant_name='', *, device_type=None, dtypes=None):
    return (op_name, variant_name, device_type, dtypes, False)


def skipOps(test_case_name, base_test_name, to_skip):
    all_opinfos = op_db
    for xfail in to_skip:
        op_name, variant_name, device_type, dtypes, expected_failure = xfail
        matching_opinfos = [o for o in all_opinfos
                            if o.name == op_name and o.variant_test_name == variant_name]
        assert len(matching_opinfos) >= 1, f"Couldn't find OpInfo for {xfail}"
        for opinfo in matching_opinfos:
            decorators = list(opinfo.decorators)
            if expected_failure:
                decorator = DecorateInfo(unittest.expectedFailure,
                                         test_case_name, base_test_name,
                                         device_type=device_type, dtypes=dtypes)
                decorators.append(decorator)
            else:
                decorator = DecorateInfo(unittest.skip("Skipped!"),
                                         test_case_name, base_test_name,
                                         device_type=device_type, dtypes=dtypes)
                decorators.append(decorator)
            opinfo.decorators = tuple(decorators)

    # This decorator doesn't modify fn in any way
    def wrapped(fn):
        return fn
    return wrapped


USE_TORCHVISION = False
try:
    import torchvision
    USE_TORCHVISION = True
except ImportError:
    warnings.warn("Couldn't import torchvision. Some of our tests use it, try "
                  "to install it with commands from pytorch.org, post-fixed with "
                  "`--no-deps` to avoid overwriting the pytorch installation",
                  UserWarning)


def _create_new_input(x):
    if not isinstance(x, torch.Tensor):
        return x
    if x.dtype != torch.float:
        return x + 1
    if x.is_leaf:
        return torch.rand_like(x, requires_grad=x.requires_grad)
    else:
        return torch.rand_like(x)

"""
Delays a cos being executed on the unwraptensor until its used. Simulates a CommTensor used
"""
class UnwrapTensor(torch.Tensor):
    @staticmethod
    def __new__(cls, tensor: torch.Tensor):
        r = torch.Tensor._make_wrapper_subclass(
            cls,
            tensor.size(),
            dtype=tensor.dtype,
            device=tensor.device,
            layout=tensor.layout,
            requires_grad=tensor.requires_grad,
        )
        r._tensor = tensor
        return r

    def __repr__(self):
        # TODO: consider all_gather the local tensors for better debugging
        return f"UnwrapTensor({self._tensor})"

    __torch_function__ = _disabled_torch_function_impl

    @classmethod
    def __torch_dispatch__(cls, func, types, args=(), kwargs=None):
        def unwrap(e):
            ret = e
            if isinstance(e, UnwrapTensor):
                ret = e._tensor.cos()

            return ret

        args = tree_map(unwrap, args)
        kwargs = tree_map(unwrap, kwargs)
        return func(*args, **kwargs)

class TestGenericProxyTensor(TestCase):
    # WARNING: if any of your inputs are index tensors, DO NOT use this
    # function
    def _test(self, f, inps):
        fx_f = make_fx(f, tracing_mode=self.tracing_mode)(*inps)
        new_inps = tree_map(_create_new_input, inps)
        r1 = fx_f(*new_inps)
        r2 = f(*new_inps)
        self.assertEqual(r1, r2)

    def test_make_fx_simple(self):
        def f(x):
            return torch.sin(x)
        self._test(f, (torch.randn(3),))

    def test_scalar_device(self, device='cpu'):
        def f(a, b):
            return a + b
        self._test(f, [torch.randn(3, device=device), torch.tensor(5)])

    def test_isolated_graphmodule(self):
        def is_any_sum(gm):
            return any(node.target == torch.ops.aten.sum.default for node in gm.graph.nodes)

        def is_any_digamma(gm):
            return any(node.target == torch.ops.aten.digamma.default for node in gm.graph.nodes)

        def is_any_sigmoid(gm):
            return any(node.target == torch.ops.aten.sigmoid.default for node in gm.graph.nodes)

        def inner(x):
            return torch.sum(x)

        def f(x):
            gm = get_isolated_graphmodule(inner, (x,), {})
            self.assertTrue(is_any_sum(gm))
            return x + torch.randn(x.shape)

        # get_isolated_graphmodule uses make_fx internally that shouldn't be traced
        # by the outer make_fx call
        traced = make_fx(f)(torch.randn(3))
        self.assertFalse(is_any_sum(traced))

        # When factory functions are used, they should not be traced
        # by the outer make_fx call
        def inner_with_factory():
            val = torch.tensor(float(1))
            val.add_(2)
            return torch.full((10, 10), val).sum()

        def f1(x):
            gm = get_isolated_graphmodule(inner_with_factory, (), {})
            self.assertTrue(is_any_sum(gm))
            return torch.sigmoid(x)

        def f2(x):
            gm = get_isolated_graphmodule(f1, (x,), {})
            self.assertFalse(is_any_sum(gm))
            self.assertTrue(is_any_sigmoid(gm))
            return torch.digamma(x)

        traced = make_fx(f2)(torch.randn(3))
        self.assertFalse(is_any_sum(traced))
        self.assertFalse(is_any_sigmoid(traced))
        self.assertTrue(is_any_digamma(traced))

        # Verify nested make_fx calls don't make factory functions to be leaked
        # into the outer graph
        def f2(x):
            gm = make_fx(f1)(x)
            self.assertFalse(is_any_sum(gm))
            self.assertTrue(is_any_sigmoid(gm))
            return torch.digamma(x)

        traced = make_fx(f2)(torch.randn(3))
        self.assertFalse(is_any_sum(traced))
        self.assertTrue(is_any_sigmoid(traced))
        self.assertTrue(is_any_digamma(traced))

        # Verify interaction with non-ProxyTensor modes
        from torch.testing._internal.logging_tensor import LoggingTensorMode

        def f1_logging(x):
            with LoggingTensorMode():
                gm = get_isolated_graphmodule(inner_with_factory, (), {})
            self.assertTrue(is_any_sum(gm))
            return torch.sigmoid(x)

        def f2_logging(x):
            with LoggingTensorMode(), LoggingTensorMode():
                gm = get_isolated_graphmodule(f1_logging, (x,), {})
            self.assertFalse(is_any_sum(gm))
            self.assertTrue(is_any_sigmoid(gm))
            return torch.digamma(x)

        traced = make_fx(f2_logging)(torch.randn(3))
        self.assertFalse(is_any_sum(traced))
        self.assertFalse(is_any_sigmoid(traced))
        self.assertTrue(is_any_digamma(traced))

        # Verify interaction with another tensor subclass
        # This case currently doesn't work and should raise an error
        # See: https://github.com/pytorch/pytorch/pull/81764#issuecomment-1200472068
        from torch.testing._internal.logging_tensor import LoggingTensor

        def f1_logging_tensor(x):
            gm = get_isolated_graphmodule(inner_with_factory, (), {})
            self.assertTrue(is_any_sum(gm))
            return torch.sigmoid(x)

        def f2_logging_tensor(x):
            x = LoggingTensor(x)
            gm = get_isolated_graphmodule(f1_logging_tensor, (x,), {})
            self.assertFalse(is_any_sum(gm))
            self.assertTrue(is_any_sigmoid(gm))
            return torch.digamma(x)

        traced = make_fx(f2_logging_tensor)(torch.randn(3))
        self.assertFalse(is_any_sum(traced))
        self.assertFalse(is_any_sigmoid(traced))  # this fails, sigmoid is traced with LoggingTensor
        self.assertTrue(is_any_digamma(traced))

    def test_proxy_tensor_mode_with_decomp_table_preserves_proxy(self):
        def f(x):
            y = x.new_zeros(x.size())
            y.copy_(x)
            return y

        def _new_zeros_decomp(inp, size, dtype=None, layout=None, device=None, pin_memory=None):
            return torch.zeros(size, dtype=inp.dtype, device=inp.device)

        factory_func_decomp = {torch.ops.aten.new_zeros.default: _new_zeros_decomp}

        # When new_zeros() decomposes into torch.zero(), we expect ProxyTensorMode
        # to still be (re-entrantly) enabled, so that the `torch.zero()` call
        # returns a ProxyTensor.
        out = make_fx(f, decomposition_table=factory_func_decomp)(torch.ones(2))
        self.assertExpectedInline(out.code, """\



def forward(self, x_1):
    zeros = torch.ops.aten.zeros.default([2], dtype = torch.float32, device = device(type='cpu'), pin_memory = False)
    copy__default = torch.ops.aten.copy_.default(zeros, x_1);  zeros = x_1 = None
    return copy__default
    """)

    def test_make_fx_reentrant_dispatch(self):
        def f(x):
            return torch.ops.aten.norm.Scalar(x, 2.0)

        def norm_decomp(x, p=2.0):
            if p != 2.0:
                raise RuntimeError("can't handle with p != 2")
            return torch.sqrt(torch.sum(torch.square(x)))

        decomp = {torch.ops.aten.norm.Scalar: norm_decomp}

        traced = make_fx(f, decomposition_table=decomp, tracing_mode=self.tracing_mode)(torch.rand(3))

        for n in traced.graph.nodes:
            self.assertTrue("square" not in str(n.target))
            self.assertTrue("norm" not in str(n.target))

    @unittest.skipIf(not USE_TORCHVISION, "test requires torchvision")
    def test_resnet18_backward_trace(self):
        mod = torchvision.models.resnet18()

        # An old version of this test called the module directly.  This works
        # for tracing_mode == "real", but for fake tensors, we also have to
        # ensure that the parameters and buffers get wrapped in fake tensors
        # because free fake tensors are not supported.  Fortunately stateless
        # does precisely this for us.
        def f(x, params, buffers):
            for p in params.values():
                p.grad = None
            loss = stateless.functional_call(mod, {**params, **buffers}, (x,)).sum()
            # I could have done this with the functional API, but there is
            # plenty of exercising this; I want to show mutating API still
            # works
            loss.backward()
            return [p.grad for p in params.values()]

        inp = torch.randn(3, 3, 250, 250)
        self._test(f, [inp, dict(mod.named_parameters()), dict(mod.named_buffers())])

    def test_varargs(self):
        def f(*args):
            return sum(args)

        self._test(f, [torch.randn(2), torch.randn(2)])

    def test_proxy_tensor(self):
        def f_grad(x):
            val = x.cos().cos().sum()
            return torch.autograd.grad(val, x)

        def f_backward(x):
            val = x.cos().cos().sum()
            val.backward()
            return x.grad

        for f in [f_grad, f_backward]:
            self._test(f, [torch.randn(3, requires_grad=True)])

    def test_inplace_metadata(self):
        def f(x):
            x = x.clone()
            x.unsqueeze_(-1)
            assert x.shape[-1] == 1
            return x

        self._test(f, [torch.randn(5)])

    def test_mode_tracing_factory_function(self):
        def f(x):
            return x + torch.randn(x.shape)

        # default behavior should trace factory functions
        traced = make_fx(f, tracing_mode=self.tracing_mode)(torch.randn(3))
        self.assertTrue(
            any(
                node.target == aten.randn.default
                for node in traced.graph.nodes
            )
        )

    def test_make_fx_overloads(self):
        def f(x):
            return x.cos() + torch.randn(x.shape)

        traced = make_fx(f, tracing_mode=self.tracing_mode)(torch.randn(3))

        self.assertTrue(all([isinstance(node.target, torch._ops.OpOverload)
                             for node in traced.graph.nodes if node.op == 'call_function']))

    def test_tensor_constants(self):
        def f():
            val = torch.tensor(float('inf'))
            return torch.full((100, 100), val)

        self._test(f, [])

    def test_allclose(self):
        def f(a, b):
            return torch.allclose(a, b)

        self.assertRaisesRegex(
            RuntimeError, "data-dependent",
            lambda: make_fx(f, tracing_mode=self.tracing_mode)(
                torch.zeros(3), torch.zeros(3)
            )
        )

    def test_constant_proxy_tensor_mut(self):
        def f():
            val = torch.tensor(float(1))
            val.add_(2)
            return torch.full((100, 100), val)

        g = make_fx(f, tracing_mode=self.tracing_mode)()
        self.assertEqual(g(), f())
        # In case we mutated shared state in the g graph!
        self.assertEqual(g(), f())

    def test_constant_unbind(self):
        def f():
            val = torch.tensor([2])
            r, = torch.unbind(val, 0)
            return r.item()

        g = make_fx(f, tracing_mode=self.tracing_mode)()
        self.assertEqual(g(), f())

    def test_constant_blowup(self):
        def f():
            val = torch.tensor([2])
            blowup = val.repeat(1000)
            return blowup.sum().item()

        self.assertRaisesRegex(
            RuntimeError, "data-dependent",
            lambda: make_fx(f, tracing_mode=self.tracing_mode)()
        )

    def test_constant_random(self):
        def f():
            val = torch.tensor([2.0])
            val.normal_()
            return val.item()

        self.assertRaisesRegex(
            RuntimeError, "data-dependent",
            lambda: make_fx(f, tracing_mode=self.tracing_mode)()
        )

    def test_decomposition_interpreter(self):
        def fn(x):
            return torch.nn.functional.silu(x)

        x = torch.rand((4, 4))
        fx_module = make_fx(fn, tracing_mode=self.tracing_mode, decomposition_table=None)(x)

        found_silu = False
        for n in fx_module.graph.nodes:
            if n.target == torch.ops.aten.silu or n.target == torch.ops.aten.silu.default:
                found_silu = True

        self.assertTrue(found_silu)

        new_graph = torch.fx.Graph()
        silu_decomp_table = {torch.ops.aten.silu.default: decomposition_table[torch.ops.aten.silu.default]}
        DecompositionInterpreter(
            fx_module,
            new_graph=new_graph,
            decomposition_table=silu_decomp_table,
        ).run(x)

        decomposed_module = torch.fx.GraphModule(fx_module, new_graph)

        for n in decomposed_module.graph.nodes:
            self.assertTrue(n.target != torch.ops.aten.silu)
            self.assertTrue(n.target != torch.ops.aten.silu.default)

        self.assertEqual(fx_module(x), decomposed_module(x))

    def test_make_fx_model_fwd_bwd(self):
        class Foo(torch.nn.Module):
            def __init__(self):
                super().__init__()
                self.linear = torch.nn.Linear(5, 5)

            def forward(self, x):
                return self.linear(x).relu()

        model = Foo()

        def f(x, params):
            out = stateless.functional_call(model, params, x).sum()
            out.backward()
            return list(params.values())
        input = torch.randn(3, 5, requires_grad=True)
        params = dict(model.named_parameters())
        fx_f = make_fx(f, tracing_mode=self.tracing_mode)(input, params)
        # fx may change the order of parameters in list, so using set() to compare
        self.assertTrue(
            torch.allclose(fx_f(input, params)[0], f(input, params)[0])
            or
            torch.allclose(fx_f(input, params)[0], f(input, params)[1])
        )
        self.assertTrue(
            torch.allclose(fx_f(input, params)[1], f(input, params)[0])
            or
            torch.allclose(fx_f(input, params)[1], f(input, params)[1])
        )

    def test_make_fx_model_double_param(self):
        class Emformer(torch.nn.Module):
            def __init__(
                self,
                input_dim: int = 256,
            ) -> None:
                super().__init__()

                self.layer_norm = torch.nn.LayerNorm(input_dim)

            def forward(mod_self, x):  # noqa: B902
                self.assertTrue(isinstance(mod_self.layer_norm.weight, torch.Tensor))
                y = mod_self.layer_norm(x)
                self.assertTrue(isinstance(mod_self.layer_norm.weight, torch.Tensor))
                z = mod_self.layer_norm(y)
                return z


        gm = make_fx(Emformer())(torch.randn(16, 1, 256))
        ops = set([n.target for n in gm.graph.nodes if n.op == 'call_function'])
        self.assertEqual(len(ops), 2)


    def test_make_fx_model_fwd_bwd_wgtupdate(self):
        class Foo(torch.nn.Module):
            def __init__(self):
                super().__init__()
                self.linear = torch.nn.Linear(5, 5)

            def forward(self, x):
                return self.linear(x).relu()

        model = Foo()

        def f(args, params, buffers):
            for p in params.values():
                p.grad = None
            if not isinstance(args, Iterable):
                args = [args]
            params_and_buffers = {**params, **buffers}
            out = stateless.functional_call(model, params_and_buffers, args)
            out.sum().backward()
            return [p - 1e-4 * p.grad for p in params.values()]

        input = torch.randn(3, 5, requires_grad=True)
        params = dict(model.named_parameters())
        buffers = dict(model.named_buffers())
        fx_f = make_fx(f, tracing_mode=self.tracing_mode)(input, params, buffers)
        # fx may change the order of parameters in list, so using set() to compare
        # also there is a numerical difference in results so changing atol from 1e-08 to 1e-03
        self.assertTrue(
            torch.allclose(fx_f(input, params, buffers)[0], f(input, params, buffers)[0], atol=1e-03)
            or
            torch.allclose(fx_f(input, params, buffers)[0], f(input, params, buffers)[1], atol=1e-03)
        )
        self.assertTrue(
            torch.allclose(fx_f(input, params, buffers)[1], f(input, params, buffers)[0], atol=1e-03)
            or
            torch.allclose(fx_f(input, params, buffers)[1], f(input, params, buffers)[1], atol=1e-03)
        )

    def test_trace_subclasses(self):
        def f(x):
            x = UnwrapTensor(x)
            y = x * 2
            return y

        inp = [torch.randn(5)]
        self._test(f, inp)

    def test_partial_decomp(self):
        def f(a, b, c):
            x = torch.addmm(a, b, c)
            y = torch.addmm(a, b, c, beta=2, alpha=1)
            return x + y
        inps = [torch.randn(5, 5), torch.randn(5, 5), torch.randn(5, 5)]
        fx_g = make_fx(f)(*inps)

        def addmm(a, b, c, beta=1, alpha=1):
            if beta == 1 and alpha == 1:
                return NotImplemented
            return beta * a + alpha * (b @ c)

        decomposed_fx = make_fx(f, {aten.addmm.default: addmm})(*inps)

        self.assertEqual(fx_g(*inps), decomposed_fx(*inps))
        self.assertEqual(len([n for n in fx_g.graph.nodes if n.target == aten.addmm.default]), 2)
        self.assertEqual(len([n for n in decomposed_fx.graph.nodes if n.target == aten.addmm.default]), 1)

    @unittest.skipIf(not HAS_CUDA, 'CUDA-only test')
    def test_amp_cache(self):
        layer = torch.nn.Conv2d(3, 3, 3).cuda()

        def f(x, w):
            return torch.nn.functional.conv2d(x, w, stride=layer.stride)

        inp = torch.randn(4, 3, 10, 10, device='cuda')
        with torch.autocast('cuda'):
            out_graph = make_fx(f)(inp, layer.weight).graph
            out_graph2 = make_fx(f)(inp, layer.weight).graph

        self.assertEqual(len(out_graph.nodes), len(out_graph2.nodes))
        for a, b in zip(out_graph.nodes, out_graph2.nodes):
            self.assertEqual(a.op, b.op)

    def test_has_proxy(self):
        foo = torch.randn(5)

        def f(x):
            self.assertFalse(has_proxy(foo))
            self.assertTrue(has_proxy(x))
            y = x.cos()
            self.assertTrue(has_proxy(y))
            return y

        self.assertFalse(has_proxy(torch.randn(5)))
        make_fx(f)(torch.randn(5))

class TestGenericProxyTensorReal(TestGenericProxyTensor):
    tracing_mode = "real"


class TestGenericProxyTensorFake(TestGenericProxyTensor):
    tracing_mode = "fake"


def xfail_inherited_tests(tests):
    """
    Given a list of test names which are defined by a superclass of the
    class this decorates, mark them as expected failure.  This is useful
    if you are doing poor man's parameterized tests by subclassing a generic
    test class.
    """
    def deco(cls):
        for t in tests:
            # NB: expectedFailure operates by mutating the method in question,
            # which is why you have to copy the function first
            setattr(cls, t, unittest.expectedFailure(copy_func(getattr(cls, t))))
        return cls
    return deco


@skipIfNoSympy
@xfail_inherited_tests([
    "test_inplace_metadata",
    "test_mode_tracing_factory_function",
    "test_make_fx_overloads",
    "test_make_fx_model_fwd_bwd_wgtupdate",
    "test_make_fx_model_fwd_bwd",
    "test_proxy_tensor",
    "test_resnet18_backward_trace",
    "test_trace_subclasses",
])
class TestGenericProxyTensorSymbolic(TestGenericProxyTensor):
    tracing_mode = "symbolic"


del TestGenericProxyTensor


class TestRealProxyTensor(TestCase):
    pass

class TestFakeProxyTensor(TestCase):
    def test_issue82547(self):
        x = nn.Parameter(torch.randn(3, 3))

        def f():
            return torch.ops.aten.t.default(x)
        self.assertRaisesRegex(Exception, "non-Fake Tensor", lambda: make_fx(f, tracing_mode="fake")())

        class A(torch.Tensor):
            pass

        x = A(torch.randn(3, 3))
        self.assertRaisesRegex(TypeError, "no implementation found", lambda: make_fx(f, tracing_mode="fake")())

    def test_use_fake_and_tensor(self):
        def f(x, y):
            z = torch.tensor([2.0, 3.0])
            return x + y + z

        g = make_fx(f, tracing_mode="fake")(torch.randn(2), torch.randn(2))
        x, y = torch.randn(2), torch.randn(2)
        self.assertEqual(g(x, y), f(x, y))

def _get_node(fx_g, cond):
    for n in fx_g.graph.nodes:
        if cond(n):
            return n
    raise AssertionError

# TODO: Need to test the guards themselves specifically as well
@skipIfNoSympy
class TestSymbolicTracing(TestCase):
    def _test_dynamic(self, fn, trace_inputs, test_inputs, assert_eq=True):
        """
        Tests fn traced with trace_inputs against test_inputs
        Also returns shape env
        """
        trace_inputs = [torch.randn(shape) for shape in trace_inputs]
        traced_f = make_fx(fn, tracing_mode="symbolic")(*trace_inputs)
        for input in test_inputs:
            input = [torch.randn(shape) for shape in input]
            rx, ry = traced_f(*input), fn(*input)
            if assert_eq:
                self.assertEqual(rx, ry)
        return traced_f.shape_env


    def test_unary(self):
        def f(x):
            assert x.shape[0] < 20
            return x.cos()
        test_inputs = []
        test_inputs.append([(2, 5)])
        test_inputs.append([(6, 8)])
        shape_env = self._test_dynamic(f, [(3, 4)], test_inputs)
        self.assertTrue(shape_env.evaluate_guards_for_args(torch.randn(4, 5)))
        self.assertFalse(shape_env.evaluate_guards_for_args(torch.randn(25, 5)))
        assert len(shape_env.guards) == 1

    def test_binary_broadcast(self):
        def f(a, b):
            c = a * b
            return c

        test_inputs = []
        test_inputs.append([(1, 5), (3, 1)])
        test_inputs.append([(1, 4), (4, 1)])
        shape_env = self._test_dynamic(f, [(1, 2), (3, 1)], test_inputs)
        assert len(shape_env.guards) == 0

    def test_multiply_shape(self):
        def f(a):
            return torch.empty(a.shape[0] * 2)

        r = str(make_fx(f, tracing_mode="symbolic")(torch.empty(4)).code).strip()
        self.assertExpectedInline(r, """\
def forward(self, a_1):
    sym_size = torch.ops.aten.sym_size(a_1, 0);  a_1 = None
    mul = sym_size * 2;  sym_size = None
    empty = torch.ops.aten.empty.memory_format([mul], device = device(type='cpu'), pin_memory = False);  mul = None
    sym_size_1 = torch.ops.aten.sym_size(empty, 0)
    detach_default = torch.ops.aten.detach.default(empty);  empty = None
    sym_size_2 = torch.ops.aten.sym_size(detach_default, 0)
    return detach_default""")

    def test_cat(self):
        def f(a, b):
            val = torch.mul(a, b)
            out = torch.cat([val, val])
            if out.shape[0] * out.shape[1] > 20:
                out = out.cos()
            return out

        test_inputs = []
        test_inputs.append([(1, 5), (6, 1)])
        test_inputs.append([(1, 4), (3, 1)])
        shape_env = self._test_dynamic(f, [(1, 6), (8, 1)], test_inputs)
        self.assertTrue(shape_env.evaluate_guards_for_args(torch.randn(1, 10), torch.randn(6, 1)))
        self.assertFalse(shape_env.evaluate_guards_for_args(torch.randn(1, 2), torch.randn(4, 1)))
        assert len(shape_env.guards) == 1

    def test_new_empty(self):
        def f(a, b):
            return a.new_empty(b.shape[0], b.shape[1] * 2)

        self._test_dynamic(f, [(2, 4), (4, 5)], [[(2, 3), (5, 7)], [(3, 7), (9, 3)]], assert_eq=False)


    def test_expand(self):
        def f(a):
            b = torch.mul(a, a)
            c = b.expand(a.shape)
            return c

        self._test_dynamic(f, [(3,)], [[(3,)], [(4,)], [(2,)]])
        self._test_dynamic(f, [(5, 1)], [[(4, 1)], [(3, 1)], [(6, 1)]])

    def test_symbolic_meta(self):
        def f(a, b):
            c = torch.cat([a, b])
            d = torch.empty(a.shape[0] + b.shape[0])
            return c, d
        fx_g = make_fx(f, tracing_mode="symbolic")(torch.randn(5), torch.randn(4))
        fx_g.graph.eliminate_dead_code()
        fx_g.recompile()
        meta_c = _get_node(fx_g, lambda x: x.target == aten.cat.default)
        meta_d = _get_node(fx_g, lambda x: x.target == operator.add)
        self.assertTrue(meta_d.meta['sym_size'].expr == meta_d.meta['sym_size'].expr)


make_fx_failures = {
    # unknown
    xfail('allclose'),
    xfail('equal'),
    xfail('linalg.eigvals'),
    xfail('nn.functional.max_pool1d', device_type='cpu'),
    # empty
    skip('new_empty'),
    skip('empty_like'),
    skip('empty'),
    # flaky
    skip('linalg.lstsq', 'grad_oriented'),
    skip('nn.functional.max_unpool1d', '', device_type='cpu'),
    skip('nn.functional.max_unpool2d', '', device_type='cpu'),
    skip('nn.functional.max_unpool3d', '', device_type='cpu'),
    skip('linalg.lstsq'),  # flaky, probably just a precision issue

    # data-dependent control flow
    xfail('cov'),
    xfail('istft'),
    xfail('nn.functional.gaussian_nll_loss'),
    xfail('tensor_split'),
    xfail('corrcoef'),
    xfail('quantile'),
    xfail('nanquantile'),

    # Seems like it's creating a sparse tensor that isn't captured by tensor.is_sparse
    xfail('sparse.sampled_addmm'),

    # ???
    xfail('nn.functional.ctc_loss'),
    # proxy tensor doesn't support sparse correctly right now
    skip('to_sparse'),
    # segfaults
    skip('block_diag'),
}

fake_tensor_failures = {
    # FakeTensor fallback doesn't work
    xfail('segment_reduce', 'lengths'),
    xfail('multinomial'),
    xfail('mvlgamma', 'mvlgamma_p_1'),
    xfail('mvlgamma', 'mvlgamma_p_3'),
    xfail('mvlgamma', 'mvlgamma_p_5'),
    xfail('cholesky'),
    xfail('cholesky_inverse'),
    # ASAN failures due to divide by 0
    skip('nn.functional.nll_loss'),
}

symbolic_tensor_failures = {
    # Needs complex-value support
    xfail('polar'),
    xfail('complex'),
    xfail('linalg.eig'),
    xfail('__getitem__', ''),  # aten.size.default - couldn't find symbolic meta function/decomposition
    xfail('__rmatmul__', ''),  # aten.new_empty.default - couldn't find symbolic meta function/decomposition
    xfail('_masked.amax', ''),  # aten._to_copy.default - couldn't find symbolic meta function/decomposition
    xfail('_masked.amin', ''),  # aten._to_copy.default - couldn't find symbolic meta function/decomposition
    xfail('_masked.argmax', ''),  # aten.argmax.default - couldn't find symbolic meta function/decomposition
    xfail('_masked.argmin', ''),  # aten.argmin.default - couldn't find symbolic meta function/decomposition
    xfail('_masked.cumprod', ''),  # aten._to_copy.default - couldn't find symbolic meta function/decomposition
    xfail('_masked.cumsum', ''),  # aten._to_copy.default - couldn't find symbolic meta function/decomposition
    xfail('_masked.log_softmax', ''),  # aten._to_copy.default - couldn't find symbolic meta function/decomposition
    xfail('_masked.logaddexp', ''),  # aten.logaddexp.default - couldn't find symbolic meta function/decomposition
    xfail('_masked.mean', ''),  # ones() received an invalid combination of arguments - got (torch.Size, device=torch.device, ...
    xfail('_masked.median', ''),  # aten.nanmedian.dim - couldn't find symbolic meta function/decomposition
    xfail('_masked.norm', ''),  # aten.linalg_vector_norm.default - couldn't find symbolic meta function/decomposition
    xfail('_masked.normalize', ''),  # aten.linalg_vector_norm.default - couldn't find symbolic meta function/decomposition
    xfail('_masked.prod', ''),  # aten._to_copy.default - couldn't find symbolic meta function/decomposition
    xfail('_masked.softmax', ''),  # aten._to_copy.default - couldn't find symbolic meta function/decomposition
    xfail('_masked.softmin', ''),  # aten._to_copy.default - couldn't find symbolic meta function/decomposition
    xfail('_masked.std', ''),  # ones() received an invalid combination of arguments - got (torch.Size, device=torch.device, d...
    xfail('_masked.sum', ''),  # aten._to_copy.default - couldn't find symbolic meta function/decomposition
    xfail('_masked.var', ''),  # ones() received an invalid combination of arguments - got (torch.Size, device=torch.device, d...
    xfail('addmm', ''),  # aten.mm.default - couldn't find symbolic meta function/decomposition
    xfail('addmm', 'decomposed'),  # aten.mm.default - couldn't find symbolic meta function/decomposition
    xfail('addmv', ''),  # aten.addmv.default - couldn't find symbolic meta function/decomposition
    xfail('addr', ''),  # aten.size.default - couldn't find symbolic meta function/decomposition
    xfail('all', ''),  # Unexpected type <class 'torch.SymbolicIntNode'> when computing elementwise type promotion!
    xfail('aminmax', ''),  # aten.aminmax.default - couldn't find symbolic meta function/decomposition
    xfail('argmax', ''),  # aten.argmax.default - couldn't find symbolic meta function/decomposition
    xfail('argmin', ''),  # aten.argmin.default - couldn't find symbolic meta function/decomposition
    xfail('argsort', ''),  # aten.sort.default - couldn't find symbolic meta function/decomposition
    xfail('argwhere', ''),  # aten.nonzero.default - couldn't find symbolic meta function/decomposition
    xfail('as_strided', ''),  # aten.as_strided.default - couldn't find symbolic meta function/decomposition
    xfail('as_strided_scatter', ''),  # aten.as_strided_scatter.default - couldn't find symbolic meta function/decomposition
    xfail('baddbmm', ''),  # aten.baddbmm.default - couldn't find symbolic meta function/decomposition
    xfail('bernoulli', ''),  # aten.bernoulli.default - couldn't find symbolic meta function/decomposition
    xfail('bmm', ''),  # aten.bmm.default - couldn't find symbolic meta function/decomposition
    xfail('broadcast_tensors', ''),  # aten.size.default - couldn't find symbolic meta function/decomposition
    xfail('bucketize', ''),  # aten.bucketize.Tensor - couldn't find symbolic meta function/decomposition
    xfail('cartesian_prod', ''),  # Tensors of type TensorImpl do not have numel
    xfail('cdist', ''),  # aten.size.default - couldn't find symbolic meta function/decomposition
    xfail('cholesky_solve', ''),  # Could not run 'aten::_cholesky_solve_helper' with arguments from the 'Meta' back...
    xfail('chunk', ''),  # aten.size.default - couldn't find symbolic meta function/decomposition
    xfail('clone', ''),  # aten.clone.default - couldn't find symbolic meta function/decomposition
    xfail('column_stack', ''),  # Tensors of type TensorImpl do not have numel
    xfail('constant_pad_nd', ''),  # aten.fill.Scalar - couldn't find symbolic meta function/decomposition
    xfail('count_nonzero', ''),  # Could not run 'aten::count_nonzero.dim_IntList' with arguments from the 'Meta' ba...
    xfail('cross', ''),  # aten.linalg_cross.default - couldn't find symbolic meta function/decomposition
    xfail('cummax', ''),  # aten.cummax.default - couldn't find symbolic meta function/decomposition
    xfail('cummin', ''),  # aten.cummin.default - couldn't find symbolic meta function/decomposition
    xfail('cumprod', ''),  # aten.cumprod.default - couldn't find symbolic meta function/decomposition
    xfail('cumsum', ''),  # aten.cumsum.default - couldn't find symbolic meta function/decomposition
    xfail('cumulative_trapezoid', ''),  # aten.slice.Tensor - couldn't find symbolic meta function/decomposition
    xfail('deg2rad', ''),  # aten.deg2rad.default - couldn't find symbolic meta function/decomposition
    xfail('diag_embed', ''),  # aten.diag_embed.default - couldn't find symbolic meta function/decomposition
    xfail('diagflat', ''),  # RuntimeError: Tensors of type TensorImpl do not have numel
    xfail('diagonal', ''),  # aten.diagonal.default - couldn't find symbolic meta function/decomposition
    xfail('diagonal_scatter', ''),  # aten.diagonal_scatter.default - couldn't find symbolic meta function/decomposition
    xfail('diff', ''),  # aten.empty_like.default - couldn't find symbolic meta function/decomposition
    xfail('dist', ''),  # aten.dist.default - couldn't find symbolic meta function/decomposition
    xfail('dsplit', ''),  # aten.slice.Tensor - couldn't find symbolic meta function/decomposition
    xfail('eig', ''),  # aten.eig.default - couldn't find symbolic meta function/decomposition
    xfail('einsum', ''),  # aten.size.default - couldn't find symbolic meta function/decomposition
    xfail('expand_as', ''),  # aten.size.default - couldn't find symbolic meta function/decomposition
    xfail('fft.fft2', ''),  # aten.size.default - couldn't find symbolic meta function/decomposition
    xfail('fft.fft', ''),  # aten.size.default - couldn't find symbolic meta function/decomposition
    xfail('fft.fftn', ''),  # aten.size.default - couldn't find symbolic meta function/decomposition
    xfail('fft.fftshift', ''),  # aten.size.default - couldn't find symbolic meta function/decomposition
    xfail('fft.hfft2', ''),  # aten.size.default - couldn't find symbolic meta function/decomposition
    xfail('fft.hfft', ''),  # aten._to_copy.default - couldn't find symbolic meta function/decomposition
    xfail('fft.hfftn', ''),  # aten.size.default - couldn't find symbolic meta function/decomposition
    xfail('fft.ifft2', ''),  # aten.size.default - couldn't find symbolic meta function/decomposition
    xfail('fft.ifft', ''),  # aten.size.default - couldn't find symbolic meta function/decomposition
    xfail('fft.ifftn', ''),  # aten.size.default - couldn't find symbolic meta function/decomposition
    xfail('fft.ifftshift', ''),  # aten.size.default - couldn't find symbolic meta function/decomposition
    xfail('fft.ihfft2', ''),  # aten.size.default - couldn't find symbolic meta function/decomposition
    xfail('fft.ihfft', ''),  # aten.size.default - couldn't find symbolic meta function/decomposition
    xfail('fft.ihfftn', ''),  # aten.size.default - couldn't find symbolic meta function/decomposition
    xfail('fft.irfft2', ''),  # aten.size.default - couldn't find symbolic meta function/decomposition
    xfail('fft.irfft', ''),  # aten._to_copy.default - couldn't find symbolic meta function/decomposition
    xfail('fft.irfftn', ''),  # aten.size.default - couldn't find symbolic meta function/decomposition
    xfail('fft.rfft2', ''),  # aten.size.default - couldn't find symbolic meta function/decomposition
    xfail('fft.rfft', ''),  # aten.size.default - couldn't find symbolic meta function/decomposition
    xfail('fft.rfftn', ''),  # aten.size.default - couldn't find symbolic meta function/decomposition
    xfail('fill', ''),  # The underlying op of 'aten.stride' has no overload name '_schema'
    xfail('flatten', ''),  # aten.size.default - couldn't find symbolic meta function/decomposition
    xfail('unflatten', ''),  # RuntimeError: Trying to call aten.size on a tensor with symbolic shapes...
    xfail('frexp', ''),  # aten.frexp.Tensor - couldn't find symbolic meta function/decomposition
    xfail('full_like', ''),  # aten.full_like.default - couldn't find symbolic meta function/decomposition
    xfail('gather', ''),  # aten.gather.default - couldn't find symbolic meta function/decomposition
    xfail('geqrf', ''),  # aten.geqrf.default - couldn't find symbolic meta function/decomposition
    xfail('gradient', ''),  # aten.size.default - couldn't find symbolic meta function/decomposition
    xfail('histc', ''),  # Could not run 'aten::histc' with arguments from the 'Meta' backend. This could be because...
    xfail('histogram', ''),  # Could not run 'aten::histogram.bin_ct' with arguments from the 'Meta' backend. This c...
    xfail('histogramdd', ''),  # aten._histogramdd_bin_edges.default - couldn't find symbolic meta function/decomposition
    xfail('hsplit', ''),  # aten.size.default - couldn't find symbolic meta function/decomposition
    xfail('hstack', ''),  # Tensors of type TensorImpl do not have numel
    xfail('i0', ''),  # aten.i0.default - couldn't find symbolic meta function/decomposition
    xfail('index_add', ''),  # Float
    xfail('index_copy', ''),  # Expected a long tensor for index, but got Float
    xfail('index_fill', ''),  # aten.index_fill.int_Scalar - couldn't find symbolic meta function/decomposition
    xfail('index_put', ''),  # aten.index_put.default - couldn't find symbolic meta function/decomposition
    xfail('index_reduce', ''),  # Float
    xfail('index_select', ''),  # Tensors of type TensorImpl do not have numel
    xfail('inner', ''),  # aten.size.default - couldn't find symbolic meta function/decomposition
    xfail('isclose', ''),  # The underlying op of 'aten.stride' has no overload name '_schema'
    xfail('isin', ''),  # aten.isin.Tensor_Tensor - couldn't find symbolic meta function/decomposition
    xfail('isreal', ''),  # aten.empty_like.default - couldn't find symbolic meta function/decomposition
    xfail('kron', ''),  # aten.size.default - couldn't find symbolic meta function/decomposition
    xfail('kthvalue', ''),  # aten.kthvalue.default - couldn't find symbolic meta function/decomposition
    xfail('lerp', ''),  # aten.lerp.Scalar - couldn't find symbolic meta function/decomposition
    xfail('linalg.cholesky', ''),  # aten.linalg_cholesky_ex.default - couldn't find symbolic meta function/decomposition
    xfail('linalg.cholesky_ex', ''),  # aten.linalg_cholesky_ex.default - couldn't find symbolic meta function/decomposition
    xfail('linalg.cond', ''),  # Tensors of type TensorImpl do not have numel
    xfail('linalg.cross', ''),  # aten.linalg_cross.default - couldn't find symbolic meta function/decomposition
    xfail('linalg.det', ''),  # aten._linalg_det.default - couldn't find symbolic meta function/decomposition
    xfail('linalg.det', 'singular'),  # aten._linalg_det.default - couldn't find symbolic meta function/decomposition
    xfail('linalg.eigh', ''),  # aten._linalg_eigh.default - couldn't find symbolic meta function/decomposition
    xfail('linalg.eigvalsh', ''),  # aten._linalg_eigh.default - couldn't find symbolic meta function/decomposition
    xfail('linalg.householder_product', ''),  # aten.linalg_householder_product.default - couldn't find symbolic meta funct...
    xfail('linalg.inv', ''),  # aten.linalg_inv_ex.default - couldn't find symbolic meta function/decomposition
    xfail('linalg.inv_ex', ''),  # aten.linalg_inv_ex.default - couldn't find symbolic meta function/decomposition
    xfail('linalg.ldl_factor', ''),  # aten.linalg_ldl_factor_ex.default - couldn't find symbolic meta function/decomposition
    xfail('linalg.ldl_factor_ex', ''),  # aten.linalg_ldl_factor_ex.default - couldn't find symbolic meta function/decompos...
    xfail('linalg.ldl_solve', ''),  # aten.linalg_ldl_solve.default - couldn't find symbolic meta function/decomposition
    xfail('linalg.lu', ''),  # aten.linalg_lu.default - couldn't find symbolic meta function/decomposition
    xfail('linalg.lu_factor', ''),  # aten.linalg_lu_factor_ex.default - couldn't find symbolic meta function/decomposition
    xfail('linalg.lu_factor_ex', ''),  # aten.linalg_lu_factor_ex.default - couldn't find symbolic meta function/decomposition
    xfail('linalg.lu_solve', ''),  # aten.linalg_lu_solve.default - couldn't find symbolic meta function/decomposition
    xfail('linalg.matrix_power'),  # RuntimeError: Trying to call aten.size on a tensor with symbolic shape
    xfail('linalg.matrix_norm', ''),  # aten.linalg_vector_norm.default - couldn't find symbolic meta function/decomposition
    xfail('linalg.matrix_rank', ''),  # aten.size.default - couldn't find symbolic meta function/decomposition
    xfail('linalg.matrix_rank', 'hermitian'),  # aten.size.default - couldn't find symbolic meta function/decomposition
    xfail('linalg.multi_dot', ''),  # aten.size.default - couldn't find symbolic meta function/decomposition
    xfail('norm', 'fro'),  # TensorImpl do not have numel
    xfail('norm', 'inf'),  # TensorImpl do not have numel
    xfail('linalg.norm', ''),  # TensorImpl do not have numel
    xfail('linalg.norm', 'subgradients_at_zero'),  # TensorImpl do not have numel
    xfail('linalg.pinv', ''),  # aten.linalg_pinv.atol_rtol_tensor - couldn't find symbolic meta function/decomposition
    xfail('linalg.pinv', 'singular'),  # aten.linalg_cholesky_ex.default - couldn't find symbolic meta function/decomposition
    xfail('linalg.pinv', 'hermitian'),  # aten.linalg_pinv.atol_rtol_tensor - couldn't find symbolic meta function/decompo...
    xfail('linalg.qr', ''),  # aten.linalg_qr.default - couldn't find symbolic meta function/decomposition
    xfail('linalg.slogdet', ''),  # aten._linalg_slogdet.default - couldn't find symbolic meta function/decomposition
    xfail('linalg.solve', ''),  # aten._linalg_solve_ex.default - couldn't find symbolic meta function/decomposition
    xfail('linalg.solve_ex', ''),  # aten._linalg_solve_ex.default - couldn't find symbolic meta function/decomposition
    xfail('linalg.solve_triangular', ''),  # aten.linalg_solve_triangular.default - couldn't find symbolic meta function/de...
    xfail('linalg.svd', ''),  # aten._linalg_svd.default - couldn't find symbolic meta function/decomposition
    xfail('linalg.svdvals', ''),  # aten._linalg_svd.default - couldn't find symbolic meta function/decomposition
    xfail('linalg.tensorinv', ''),  # aten.size.default - couldn't find symbolic meta function/decomposition
    xfail('linalg.tensorsolve', ''),  # aten.size.default - couldn't find symbolic meta function/decomposition
    xfail('linalg.vander', ''),  # aten.size.default - couldn't find symbolic meta function/decomposition
    xfail('linalg.vecdot', ''),  # Could not run 'aten::vdot' with arguments from the 'Meta' backend. This could be ...
    xfail('linalg.vector_norm', ''),  # TensorImpl do not have numel
    xfail('logaddexp2', ''),  # aten.logaddexp2.default - couldn't find symbolic meta function/decomposition
    xfail('logaddexp', ''),  # aten.logaddexp.default - couldn't find symbolic meta function/decomposition
    xfail('logcumsumexp', ''),  # aten.logcumsumexp.default - couldn't find symbolic meta function/decomposition
    xfail('logdet', ''),  # aten.size.default - couldn't find symbolic meta function/decomposition
<<<<<<< HEAD
=======
    xfail('logsumexp', ''),  # Tensors of type TensorImpl do not have numel
    xfail('long', ''),  # aten._to_copy.default - couldn't find symbolic meta function/decomposition
>>>>>>> 3894a53e
    xfail('lu', ''),  # aten.linalg_lu_factor_ex.default - couldn't find symbolic meta function/decomposition
    xfail('lu_solve', ''),  # aten.linalg_lu_solve.default - couldn't find symbolic meta function/decomposition
    xfail('lu_unpack', ''),  # aten.lu_unpack.default - couldn't find symbolic meta function/decomposition
    xfail('masked_fill', ''),  # expected predicate to be bool, got torch.float32
    xfail('masked_scatter', ''),  # aten.masked_scatter.default - couldn't find symbolic meta function/decomposition
    xfail('masked_select', ''),  # aten.masked_select.default - couldn't find symbolic meta function/decomposition
    xfail('matmul', ''),  # aten.new_empty.default - couldn't find symbolic meta function/decomposition
    xfail('matrix_exp', ''),  # aten.linalg_matrix_exp.default - couldn't find symbolic meta function/decomposition
    xfail('max', 'reduction_with_dim'),  # aten.max.dim - couldn't find symbolic meta function/decomposition
    xfail('mean', ''),  # Unexpected type <class 'torch.SymbolicIntNode'> when computing elementwise type promotion!
    xfail('median', ''),  # Could not run 'aten::median' with arguments from the 'Meta' backend. This could be becau...
    xfail('meshgrid', 'list_of_tensors'),  # Tensors of type TensorImpl do not have numel
    xfail('meshgrid', 'variadic_tensors'),  # Tensors of type TensorImpl do not have numel
    xfail('min', 'reduction_with_dim'),  # aten.min.dim - couldn't find symbolic meta function/decomposition
    xfail('mm', ''),  # aten.mm.default - couldn't find symbolic meta function/decomposition
    xfail('mode', ''),  # aten.mode.default - couldn't find symbolic meta function/decomposition
    xfail('msort', ''),  # aten.sort.default - couldn't find symbolic meta function/decomposition
    xfail('mv', ''),  # aten.mv.default - couldn't find symbolic meta function/decomposition
    xfail('nanmean', ''),  # The underlying op of 'aten.stride' has no overload name '_schema'
    xfail('nanquantile', ''),  # Could not run 'aten::equal' with arguments from the 'Meta' backend.
    xfail('narrow', ''),  # aten.size.default - couldn't find symbolic meta function/decomposition
    xfail('native_layer_norm', ''),  # Unexpected type <class 'torch.SymbolicIntNode'> when computing elementwise type promot...
    xfail('nn.functional.adaptive_avg_pool1d', ''),  # aten.size.default - couldn't find symbolic meta function/decomposition
    xfail('nn.functional.adaptive_avg_pool2d', ''),  # argument 'size' must be tuple of ints, but found element o...
    xfail('nn.functional.adaptive_avg_pool3d', ''),  # aten._adaptive_avg_pool3d.default - couldn't find symbolic meta func...
    xfail('nn.functional.adaptive_max_pool1d', ''),  # aten.size.default - couldn't find symbolic meta function/decomposition
    xfail('nn.functional.adaptive_max_pool2d', ''),  # aten.adaptive_max_pool2d.default - couldn't find symbolic meta funct...
    xfail('nn.functional.adaptive_max_pool3d', ''),  # argument 'output_size' (position 2) must be tupl...
    xfail('nn.functional.avg_pool1d', ''),  # aten.size.default - couldn't find symbolic meta function/decomposition
    xfail('nn.functional.avg_pool2d', ''),  # aten.avg_pool2d.default - couldn't find symbolic meta function/decomposition
    xfail('nn.functional.avg_pool3d', ''),  # aten.avg_pool3d.default - couldn't find symbolic meta function/decomposition
    xfail('nn.functional.batch_norm', ''),  # aten.size.default - couldn't find symbolic meta function/decomposition
    xfail('nn.functional.bilinear', ''),  # aten.size.default - couldn't find symbolic meta function/decomposition
    xfail('nn.functional.binary_cross_entropy', ''),  # aten.new_empty.default - couldn't find symbolic meta function/decom...
    xfail('nn.functional.binary_cross_entropy_with_logits', ''),  # aten.binary_cross_entropy_with_logits.default - couldn'...
    xfail('nn.functional.conv1d', ''),  # aten.convolution.default - couldn't find symbolic meta function/decomposition
    xfail('nn.functional.conv2d', ''),  # aten.convolution.default - couldn't find symbolic meta function/decomposition
    xfail('nn.functional.cosine_embedding_loss', ''),  # The underlying op of 'aten.stride' has no overload name '_schema'
    xfail('nn.functional.cosine_similarity', ''),  # aten.size.default - couldn't find symbolic meta function/decomposition
    xfail('nn.functional.cross_entropy', ''),  # aten.size.default - couldn't find symbolic meta function/decomposition
    xfail('nn.functional.dropout2d', ''),  # Tensors of type TensorImpl do not have numel
    xfail('nn.functional.dropout3d', ''),  # Tensors of type TensorImpl do not have numel
    xfail('nn.functional.dropout', ''),  # Tensors of type TensorImpl do not have numel
    xfail('nn.functional.embedding_bag', ''),  # aten._embedding_bag_forward_only.default - couldn't find symbolic meta fun...
    xfail('nn.functional.embedding', ''),  # argument 'size' must be tuple of ints, but found element of type tor...
    xfail('nn.functional.feature_alpha_dropout', 'with_train'),  # Tensors of type TensorImpl do not have numel
    xfail('nn.functional.fractional_max_pool2d', ''),  # argument 'size' must be tuple of ints, but found element of t...
    xfail('nn.functional.fractional_max_pool3d', ''),  # argument 'size' must be tuple of ints, but found element of t...
    xfail('nn.functional.glu', ''),  # aten.glu.default - couldn't find symbolic meta function/decomposition
    xfail('nn.functional.grid_sample', ''),  # aten.grid_sampler_2d.default - couldn't find symbolic meta function/decompos...
    xfail('nn.functional.group_norm', ''),  # 'torch._C.SymIntNode' and 'int'
    xfail('nn.functional.hinge_embedding_loss', ''),  # aten.empty_like.default - couldn't find symbolic meta function/deco...
    xfail('nn.functional.huber_loss', ''),  # aten.size.default - couldn't find symbolic meta function/decomposition
    xfail('nn.functional.instance_norm', ''),  # aten.size.default - couldn't find symbolic meta function/decomposition
    xfail('nn.functional.interpolate', 'area'),  # aten.size.default - couldn't find symbolic meta function/decomposition
    xfail('nn.functional.interpolate', 'bicubic'),  # aten.upsample_bicubic2d.vec - couldn't find symbolic meta function/d...
    xfail('nn.functional.interpolate', 'bilinear'),  # aten.upsample_bilinear2d.vec - couldn't find symbolic meta function...
    xfail('nn.functional.interpolate', 'linear'),  # aten.upsample_linear1d.vec - couldn't find symbolic meta function/dec...
    xfail('nn.functional.interpolate', 'nearest'),  # aten.upsample_nearest1d.vec - couldn't find symbolic meta function/d...
    xfail('nn.functional.interpolate', 'trilinear'),  # aten.upsample_trilinear3d.vec - couldn't find symbolic meta functi...
    xfail('nn.functional.kl_div', ''),  # Unexpected type <class 'torch.SymbolicIntNode'> when computing elementwise type pro...
    xfail('nn.functional.l1_loss', ''),  # aten.size.default - couldn't find symbolic meta function/decomposition
    xfail('nn.functional.layer_norm', ''),  # Unexpected type <class 'torch.SymbolicIntNode'> when computing elementwise type...
    xfail('nn.functional.linear', ''),  # aten.mv.default - couldn't find symbolic meta function/decomposition
    xfail('nn.functional.local_response_norm', ''),  # Tensors of type TensorImpl do not have numel
    xfail('nn.functional.margin_ranking_loss', ''),  # The underlying op of 'aten.stride' has no overload name '_schema'
    xfail('nn.functional.max_pool2d', ''),  # aten.max_pool2d_with_indices.default - couldn't find symbolic meta function/d...
    xfail('nn.functional.max_pool3d', ''),  # aten.max_pool3d_with_indices.default - couldn't find symbolic meta function/d...
    xfail('nn.functional.max_unpool1d', 'grad'),  # aten.max_unpool2d.default - couldn't find symbolic meta function/decom...
    xfail('nn.functional.max_unpool2d', 'grad'),  # aten.max_unpool2d.default - couldn't find symbolic meta function/decom...
    xfail('nn.functional.max_unpool3d', 'grad'),  # aten.max_unpool3d.default - couldn't find symbolic meta function/decom...
    xfail('nn.functional.mse_loss', ''),  # aten.size.default - couldn't find symbolic meta function/decomposition
    xfail('nn.functional.multi_margin_loss', ''),  # Could not run 'aten::multi_margin_loss' with arguments from the...
    xfail('nn.functional.multilabel_margin_loss', ''),  # Could not run 'aten::multilabel_margin_loss_forward' with ...
    xfail('nn.functional.multilabel_soft_margin_loss', ''),  # aten.new_empty.default - couldn't find symbolic meta functio...
    xfail('nn.functional.normalize', ''),  # aten.size.default - couldn't find symbolic meta function/decomposition
    xfail('nn.functional.pad', 'circular'),  # aten.size.default - couldn't find symbolic meta function/decomposition
    xfail('nn.functional.pad', 'constant'),  # aten.fill.Scalar - couldn't find symbolic meta function/decomposition
    xfail('nn.functional.pad', 'reflect'),  # aten.reflection_pad1d.default - couldn't find symbolic meta function/decompo...
    xfail('nn.functional.pad', 'replicate'),  # aten.replication_pad1d.default - couldn't find symbolic meta function/deco...
    xfail('nn.functional.pairwise_distance', ''),  # TensorImpl does not have numel
    xfail('nn.functional.pdist', ''),  # Could not run 'aten::_pdist_forward' with arguments from the 'Meta' backend...
    xfail('nn.functional.pixel_shuffle', ''),  # aten.pixel_shuffle.default - couldn't find symbolic meta function/decompos...
    xfail('nn.functional.pixel_unshuffle', ''),  # aten.pixel_unshuffle.default - couldn't find symbolic meta function/deco...
    xfail('nn.functional.poisson_nll_loss', ''),  # The underlying op of 'aten.stride' has no overload name '_schema'
    xfail('nn.functional.prelu', ''),  # Tensors of type TensorImpl do not have numel
    xfail('nn.functional.rrelu', ''),  # aten.empty_like.default - couldn't find symbolic meta function/decomposition
    xfail('nn.functional.smooth_l1_loss', ''),  # aten.size.default - couldn't find symbolic meta function/decomposition
    xfail('nn.functional.soft_margin_loss', ''),  # aten.soft_margin_loss.default - couldn't find symbolic meta function/de...
    xfail('nn.functional.triplet_margin_loss', ''),  # Unexpected type <class 'torch.SymIntNode'> when computing element...
    xfail('nn.functional.triplet_margin_with_distance_loss', ''),  # Unexpected type <class 'torch.SymIntNode'> when com...
    xfail('nn.functional.unfold', ''),  # aten.im2col.default - couldn't find symbolic meta function/decomposition
    xfail('nn.functional.upsample_bilinear', ''),  # aten.upsample_bilinear2d.vec - couldn't find symbolic meta function/de...
    xfail('nn.functional.upsample_nearest', ''),  # aten.upsample_nearest1d.vec - couldn't find symbolic meta function/deco...
    xfail('norm', ''),  # TensorImpl does not have numel
    xfail('norm', 'nuc'),  # aten._linalg_svd.default - couldn't find symbolic meta function/decomposition
    xfail('normal', ''),  # aten.normal.Tensor_Tensor - couldn't find symbolic meta function/decomposition
    xfail('normal', 'number_mean'),  # aten.normal.float_Tensor - couldn't find symbolic meta function/decomposition
    xfail('ones_like', ''),  # aten.ones_like.default - couldn't find symbolic meta function/decomposition
    xfail('ormqr', ''),  # aten.ormqr.default - couldn't find symbolic meta function/decomposition
    xfail('outer', ''),  # aten.size.default - couldn't find symbolic meta function/decomposition
    xfail('pca_lowrank', ''),  # aten.mm.default - couldn't find symbolic meta function/decomposition
    xfail('pinverse', ''),  # aten.linalg_pinv.atol_rtol_tensor - couldn't find symbolic meta function/decomposition
    xfail('polygamma', 'polygamma_n_0'),  # aten.polygamma.default - couldn't find symbolic meta function/decomposition
    xfail('polygamma', 'polygamma_n_1'),  # aten.polygamma.default - couldn't find symbolic meta function/decomposition
    xfail('polygamma', 'polygamma_n_2'),  # aten.polygamma.default - couldn't find symbolic meta function/decomposition
    xfail('polygamma', 'polygamma_n_3'),  # aten.polygamma.default - couldn't find symbolic meta function/decomposition
    xfail('polygamma', 'polygamma_n_4'),  # aten.polygamma.default - couldn't find symbolic meta function/decomposition
    xfail('put', ''),  # aten.clone.default - couldn't find symbolic meta function/decomposition
    xfail('quantile', ''),  # Could not run 'aten::equal' with arguments from the 'Meta' backend.
    xfail('qr', ''),  # aten.linalg_qr.default - couldn't find symbolic meta function/decomposition
    xfail('rad2deg', ''),  # aten.rad2deg.default - couldn't find symbolic meta function/decomposition
    xfail('rand_like', ''),  # aten.randn_like.default - couldn't find symbolic meta function/decomposition
    xfail('randint_like', ''),  # aten.randint_like.default - couldn't find symbolic meta function/decomposition
    xfail('randn_like', ''),  # aten.randn_like.default - couldn't find symbolic meta function/decomposition
    xfail('ravel', ''),  # RuntimeError: Tensors of type TensorImpl do not have numel
    xfail('renorm', ''),  # aten.renorm.default - couldn't find symbolic meta function/decomposition
    xfail('repeat', ''),  # aten.repeat.default - couldn't find symbolic meta function/decomposition
    xfail('reshape_as', ''),  # aten.size.default - couldn't find symbolic meta function/decomposition
    xfail('reshape', ''),  # Tensors of type TensorImpl do not have numel
    xfail('resize_', ''),  # aten.clone.default - couldn't find symbolic meta function/decomposition
    xfail('resize_as_', ''),  # aten.clone.default - couldn't find symbolic meta function/decomposition
    xfail('roll', ''),  # Tensors of type TensorImpl do not have numel
    xfail('rot90', ''),  # aten.empty_like.default - couldn't find symbolic meta function/decomposition
    xfail('round', ''),  # aten.round.default - couldn't find symbolic meta function/decomposition
    xfail('round', 'decimals_0'),  # aten.round.decimals - couldn't find symbolic meta function/decomposition
    xfail('round', 'decimals_3'),  # aten.round.decimals - couldn't find symbolic meta function/decomposition
    xfail('round', 'decimals_neg_3'),  # aten.round.decimals - couldn't find symbolic meta function/decomposition
    xfail('scatter_add', ''),  # aten.scatter_add.default - couldn't find symbolic meta function/decomposition
    xfail('scatter', ''),  # aten.scatter.src - couldn't find symbolic meta function/decomposition
    xfail('scatter_reduce', 'amax'),  # aten.scatter_reduce.two - couldn't find symbolic meta function/decomposition
    xfail('scatter_reduce', 'amin'),  # aten.scatter_reduce.two - couldn't find symbolic meta function/decomposition
    xfail('scatter_reduce', 'mean'),  # aten.scatter_reduce.two - couldn't find symbolic meta function/decomposition
    xfail('scatter_reduce', 'prod'),  # aten.scatter_reduce.two - couldn't find symbolic meta function/decomposition
    xfail('scatter_reduce', 'sum'),  # aten.scatter_reduce.two - couldn't find symbolic meta function/decomposition
    xfail('searchsorted', ''),  # Could not run 'aten::searchsorted.Tensor' with arguments from the 'Meta' backend. ...
    xfail('segment_reduce', 'offsets'),  # aten.segment_reduce.default - couldn't find symbolic meta function/decomposition
    xfail('select', ''),  # aten.select.int - couldn't find symbolic meta function/decomposition
    xfail('select_scatter', ''),  # aten.select_scatter.default - couldn't find symbolic meta function/decomposition
    xfail('sgn', ''),  # aten.sgn.default - couldn't find symbolic meta function/decomposition
    xfail('sinc', ''),  # aten.sinc.default - couldn't find symbolic meta function/decomposition
    xfail('slice_scatter', ''),  # aten.slice_scatter.default - couldn't find symbolic meta function/decomposition
    xfail('sort', ''),  # aten.sort.default - couldn't find symbolic meta function/decomposition
    xfail('special.airy_ai', ''),  # aten.special_airy_ai.default - couldn't find symbolic meta function/decomposition
    xfail('special.bessel_j0', ''),  # aten.special_bessel_j0.default - couldn't find symbolic meta function/decomposition
    xfail('special.bessel_j1', ''),  # aten.special_bessel_j1.default - couldn't find symbolic meta function/decomposition
    xfail('special.bessel_y0', ''),  # aten.special_bessel_y0.default - couldn't find symbolic meta function/decomposition
    xfail('special.bessel_y1', ''),  # aten.special_bessel_y1.default - couldn't find symbolic meta function/decomposition
    xfail('special.chebyshev_polynomial_t', ''),  # aten.special_chebyshev_polynomial_t.default - couldn't find symbolic me...
    xfail('special.chebyshev_polynomial_u', ''),  # aten.special_chebyshev_polynomial_u.default - couldn't find symbolic me...
    xfail('special.entr', ''),  # aten.special_entr.default - couldn't find symbolic meta function/decomposition
    xfail('special.erfcx', ''),  # aten.special_erfcx.default - couldn't find symbolic meta function/decomposition
    xfail('special.hermite_polynomial_h', ''),  # aten.special_hermite_polynomial_h.default - couldn't find symbolic meta f...
    xfail('special.hermite_polynomial_he', ''),  # aten.special_hermite_polynomial_he.default - couldn't find symbolic meta...
    xfail('special.laguerre_polynomial_l', ''),  # aten.special_laguerre_polynomial_l.default - couldn't find symbolic meta...
    xfail('special.log_ndtr', ''),  # aten.special_log_ndtr.default - couldn't find symbolic meta function/decomposition
    xfail('special.modified_bessel_i0', ''),  # aten.special_modified_bessel_i0.default - couldn't find symbolic meta funct...
    xfail('special.modified_bessel_i1', ''),  # aten.special_modified_bessel_i1.default - couldn't find symbolic meta funct...
    xfail('special.modified_bessel_k0', ''),  # aten.special_modified_bessel_k0.default - couldn't find symbolic meta funct...
    xfail('special.modified_bessel_k1', ''),  # aten.special_modified_bessel_k1.default - couldn't find symbolic meta funct...
    xfail('special.ndtri', ''),  # aten.special_ndtri.default - couldn't find symbolic meta function/decomposition
    xfail('special.polygamma', 'special_polygamma_n_0'),  # aten.polygamma.default - couldn't find symbolic meta function/...
    xfail('special.scaled_modified_bessel_k0', ''),  # aten.special_scaled_modified_bessel_k0.default - couldn't find symbo...
    xfail('special.scaled_modified_bessel_k1', ''),  # aten.special_scaled_modified_bessel_k1.default - couldn't find symbo...
    xfail('special.spherical_bessel_j0', ''),  # aten.special_spherical_bessel_j0.default - couldn't find symbolic meta fun...
    xfail('special.xlog1py', ''),  # aten.special_xlog1py.default - couldn't find symbolic meta function/decomposition
    xfail('split', ''),  # 'torch._C.SymbolicIntNode' and 'int'
    xfail('split', 'list_args'),  # aten.size.default - couldn't find symbolic meta function/decomposition
    xfail('split_with_sizes', ''),  # aten.size.default - couldn't find symbolic meta function/decomposition
    xfail('stack', ''),  # RuntimeError: Tensors of type TensorImpl do not have numel
    xfail('std', ''),  # Unexpected type <class 'torch.SymIntNode'> when computing elementwise type promotion!
    xfail('std_mean', ''),  # Unexpected type <class 'torch.SymIntNode'> when computing elementwise type promotion!
    xfail('stft', ''),  # argument 'size' must be tuple of ints, but found element of type torch._C.SymIntNode at...
    xfail('sum_to_size', ''),  # aten.size.default - couldn't find symbolic meta function/decomposition
    xfail('svd', ''),  # aten._linalg_svd.default - couldn't find symbolic meta function/decomposition
    xfail('svd_lowrank', ''),  # aten.mm.default - couldn't find symbolic meta function/decomposition
    xfail('symeig', ''),  # aten.symeig.default - couldn't find symbolic meta function/decomposition
    xfail('take_along_dim', ''),  # dtype of indices should be Long but got Float
    xfail('take', ''),  # aten.take.default - couldn't find symbolic meta function/decomposition
    xfail('tensordot', ''),  # aten.size.default - couldn't find symbolic meta function/decomposition
    xfail('tile', ''),  # aten.repeat.default - couldn't find symbolic meta function/decomposition
    xfail('topk', ''),  # aten.topk.default - couldn't find symbolic meta function/decomposition
    xfail('trapz', ''),  # aten.size.default - couldn't find symbolic meta function/decomposition
    xfail('trapezoid', ''),  # aten.size.default - couldn't find symbolic meta function/decomposition
    xfail('triangular_solve', ''),  # aten.triangular_solve.default - couldn't find symbolic meta function/decomposition
    xfail('tril', ''),  # aten.tril.default - couldn't find symbolic meta function/decomposition
    xfail('triu', ''),  # aten.triu.default - couldn't find symbolic meta function/decomposition
    xfail('unfold', ''),  # aten.unfold.default - couldn't find symbolic meta function/decomposition
    xfail('var_mean', ''),  # Unexpected type <class 'torch.SymbolicIntNode'> when computing elementwise type promotion!
    xfail('var', ''),  # Unexpected type <class 'torch.SymbolicIntNode'> when computing elementwise type promotion!
    xfail('vdot', ''),  # aten.vdot.default - couldn't find symbolic meta function/decomposition
    xfail('view', ''),  # RuntimeError: Tensors of type TensorImpl do not have numel
    xfail('view_as_complex', ''),  # aten.view_as_complex.default - couldn't find symbolic meta function/decomposition
    xfail('view_as', ''),  # aten.size.default - couldn't find symbolic meta function/decomposition
    xfail('vsplit', ''),  # aten.size.default - couldn't find symbolic meta function/decomposition
    xfail('where', ''),  # expected predicate to be bool, got torch.float32
    xfail('zero_', ''),  # aten.clone.default - couldn't find symbolic meta function/decomposition
    xfail('zeros_like', ''),  # aten.zeros_like.default - couldn't find symbolic meta function/decomposition
    xfail('unbind', ''),  # aten.unbind.int - couldn't find symbolic meta function/decomposition
}
symbolic_tensor_segfaults = {
    skip('_masked.logsumexp', ''),  # Tensors of type TensorImpl do not have numel
}

symbolic_tensor_failures.update(symbolic_tensor_segfaults)

def _test_make_fx_helper(self, device, dtype, op, tracing_mode):
    def f(args, kwargs):
        return op.op(*args, **kwargs)
    sample_inputs_itr = op.sample_inputs(device, dtype, requires_grad=False)
    new_f = None
    for sample_input in sample_inputs_itr:
        args = [sample_input.input] + list(sample_input.args)
        kwargs = sample_input.kwargs

        try:
            new_f = make_fx(f, tracing_mode=tracing_mode)(args, kwargs)
        except DynamicOutputShapeException as e:
            self.skipTest("Dynamic output shape operation in trace")

        for arg in args:
            if isinstance(arg, torch.Tensor) and arg.dtype == torch.float:
                arg.uniform_(0, 1)
        try:
            old_out = f(args, kwargs)
        except Exception:
            continue
        new_out = wrapper_set_seed(new_f, args, kwargs)
        self.assertEqual(new_out, old_out)

class TestProxyTensorOpInfo(TestCase):
    @ops(op_db, allowed_dtypes=(torch.float,))
    @skipOps('TestProxyTensorOpInfo', 'test_make_fx_exhaustive', make_fx_failures)
    def test_make_fx_exhaustive(self, device, dtype, op):
        _test_make_fx_helper(self, device, dtype, op, "real")

    @ops(op_db, allowed_dtypes=(torch.float,))
    @skipOps('TestProxyTensorOpInfo', 'test_make_fx_fake_exhaustive', make_fx_failures.union(fake_tensor_failures))
    def test_make_fx_fake_exhaustive(self, device, dtype, op):
        _test_make_fx_helper(self, device, dtype, op, "fake")

    @skipIfNoSympy
    @ops(op_db, allowed_dtypes=(torch.float,))
    @skipOps('TestProxyTensorOpInfo', 'test_make_fx_symbolic_exhaustive',
             make_fx_failures | fake_tensor_failures | symbolic_tensor_failures)
    def test_make_fx_symbolic_exhaustive(self, device, dtype, op):
        _test_make_fx_helper(self, device, dtype, op, "symbolic")


only_for = ("cpu")
instantiate_device_type_tests(TestProxyTensorOpInfo, globals(), only_for=only_for)


if __name__ == '__main__':
    run_tests()<|MERGE_RESOLUTION|>--- conflicted
+++ resolved
@@ -1030,11 +1030,8 @@
     xfail('logaddexp', ''),  # aten.logaddexp.default - couldn't find symbolic meta function/decomposition
     xfail('logcumsumexp', ''),  # aten.logcumsumexp.default - couldn't find symbolic meta function/decomposition
     xfail('logdet', ''),  # aten.size.default - couldn't find symbolic meta function/decomposition
-<<<<<<< HEAD
-=======
     xfail('logsumexp', ''),  # Tensors of type TensorImpl do not have numel
     xfail('long', ''),  # aten._to_copy.default - couldn't find symbolic meta function/decomposition
->>>>>>> 3894a53e
     xfail('lu', ''),  # aten.linalg_lu_factor_ex.default - couldn't find symbolic meta function/decomposition
     xfail('lu_solve', ''),  # aten.linalg_lu_solve.default - couldn't find symbolic meta function/decomposition
     xfail('lu_unpack', ''),  # aten.lu_unpack.default - couldn't find symbolic meta function/decomposition
