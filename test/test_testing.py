--- conflicted
+++ resolved
@@ -15,11 +15,7 @@
 from torch.testing import make_tensor
 from torch.testing._internal.common_utils import \
     (IS_FBCODE, IS_SANDCASTLE, IS_WINDOWS, TestCase, run_tests, skipIfRocm, slowTest,
-<<<<<<< HEAD
-     parametrize, subtest, instantiate_parametrized_tests, dtype_name, skipIfCrossRef)
-=======
-     parametrize, subtest, instantiate_parametrized_tests, dtype_name, TEST_WITH_ROCM)
->>>>>>> aa578d8b
+     parametrize, subtest, instantiate_parametrized_tests, dtype_name, TEST_WITH_ROCM, skipIfCrossRef)
 from torch.testing._internal.common_device_type import \
     (PYTORCH_TESTING_DEVICE_EXCEPT_FOR_KEY, PYTORCH_TESTING_DEVICE_ONLY_FOR_KEY, dtypes,
      get_device_type_test_bases, instantiate_device_type_tests, onlyCUDA, onlyNativeDeviceTypes,
