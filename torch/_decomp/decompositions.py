--- conflicted
+++ resolved
@@ -1343,7 +1343,6 @@
     )
 
 
-<<<<<<< HEAD
 @register_decomposition(aten._adaptive_avg_pool2d, disable_meta=True)
 @pw_cast_for_opmath
 def adaptive_avg_pool2d(input: Tensor, output_size: Tuple[int, int]):
@@ -1439,25 +1438,6 @@
         return out / (divs[0] * divs[1])
 
 
-@register_decomposition(aten.transpose.int, disable_meta=True)
-def transpose_int(self: Tensor, dim0: int, dim1: int) -> Tensor:
-    dim0, dim1 = utils.canonicalize_dims(self.dim(), (dim0, dim1))  # type: ignore[misc]
-
-    # NB: these no-op views force this operator to return a
-    # fresh TensorImpl, which is important for autograd to
-    # work correctly (assert will fail if you don't do it)
-    if self.dim() <= 1:
-        return self.view(self.shape)
-
-    if dim0 == dim1:
-        return self.view(self.shape)
-    perm = list(range(self.dim()))
-    perm[dim0], perm[dim1] = perm[dim1], perm[dim0]
-    return torch.permute(self, perm)
-
-
-=======
->>>>>>> 85b57350
 def _squeeze_multiple(self: Tensor, dims: List[int]) -> Tensor:
     ndim = self.dim()
     wrapped_dims = utils.canonicalize_dims(ndim, dims)
