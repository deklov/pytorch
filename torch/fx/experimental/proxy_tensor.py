--- conflicted
+++ resolved
@@ -437,68 +437,8 @@
             with self.restore():
                 return symbolic_shapes.handle_symbolic_op(func, args, kwargs)
 
-<<<<<<< HEAD
-        if pytree.tree_any_only(
-            torch.Tensor,
-            lambda t: has_proxy_slot(t, self.tracer),
-            (args, kwargs)
-        ):
-            out = proxy_call(self, func_overload, args, kwargs)
-        # When we trace through a torch.tensor invocation, you never actually
-        # see a torch.ops.aten.tensor call. Instead, the way this function is
-        # implemented internally is that we allocate a plain tensor (this is
-        # *guaranteed* to be a plain tensor, we disable all modes when doing
-        # so), and then call at::lift_fresh on it (to give modes a chance to do
-        # their stuff).  Furthermore, the tensor argument to lift_fresh is guaranteed
-        # to be freshly allocated, so we want lift_fresh to be a no-op (directly
-        # returning the input argument).
-        #
-        # Here is the basic problem: when we trace this sequence of executions
-        # into an FX graph, what happens to this call sequence?  Traditionally,
-        # tensor constants get interned as buffers on the FX GraphModule.  But
-        # this is dangerous.  Consider:
-        #
-        #       x = torch.tensor(1)
-        #       x.add_(2)
-        #
-        # Naively, this traces into:
-        #
-        #       t = self._tensor_constant0  # initialized to torch.tensor(1)
-        #       x = torch.ops.aten.lift_fresh(t)
-        #       x.add_(2)
-        #
-        # If lift_fresh returns t directly, the subsequent add_ call will
-        # modify the tensor constant. Really, the problem is we've violated
-        # the invariant the the argument to lift is fresh.  So what we should
-        # preserve the invariant by replacing lift_fresh with lift_fresh_copy:
-        #
-        #       t = self._tensor_constant0  # initialized to torch.tensor(1)
-        #       x = torch.ops.aten.lift_fresh_copy(t)
-        #       x.add_(2)
-        #
-        # This is what the overload modification does.
-        else:
-            flat_args = pytree.tree_flatten((args, kwargs))[0]
-            handled_types = [torch.Tensor, _ProxyTensor, torch.nn.Parameter]
-
-            # If there are any tensor subclasses, we need to handle those tensor subclasses first
-            # TODO: we could use types to test this
-            if any(isinstance(arg, torch.Tensor) and type(arg) not in handled_types for arg in flat_args):
-                return NotImplemented
-
-            if func_overload is torch.ops.aten.lift_fresh.default:
-                func_overload = torch.ops.aten.lift_fresh_copy.default
-
-            n_args, n_kwargs = pytree.tree_map_only((SymInt, SymFloat), fetch_sym_proxy(self.tracer), (args, kwargs))
-
-            proxy_out = self.tracer.create_proxy('call_function', func_overload, n_args, n_kwargs,
-                                                 name=self.tracer.graph._target_to_str(func.__name__))
-
-            out = func_overload(*args, **kwargs)
-=======
         if func in [prim.device.default]:
             return func(*args, **kwargs)
->>>>>>> b8539e9d
 
         out = proxy_call(self, func, args, kwargs)
 
@@ -550,12 +490,8 @@
         n_out = self.tracer.create_node("call_function", func, n_args, n_kwargs)
         p_out = fx.Proxy(n_out, self.tracer)
         out = func(*args, **kwargs)
-<<<<<<< HEAD
+        set_meta(p_out, out)
         assert isinstance(out, (PySymInt, PySymFloat)), f"{func}(*{args}, **{kwargs}) = {out}"
-=======
-        set_meta(p_out, out)
-        assert isinstance(out, PySymInt), f"{func}(*{args}, **{kwargs}) = {out}"
->>>>>>> b8539e9d
         set_proxy_slot(out, self.tracer, p_out)
         return out
 
